--- conflicted
+++ resolved
@@ -13,9 +13,8 @@
 # Max model size in bytes (default value: 900mb)
 max_model_size = 924288000
 
-<<<<<<< HEAD
 # Max input size in bytes (default value: 500mb)
-max_input_size = 524288000
+max_input_size = 924288000
 
 # Set the path for model saving
 models_path = "./models"
@@ -35,8 +34,4 @@
 # 
 # [[load_models]]
 # model_id = "facenet"
-# path = "./facenet.onnx"
-=======
-# Max input size in bytes (default value: 900mb)
-max_input_size = 924288000
->>>>>>> 26563fc5
+# path = "./facenet.onnx"